<!--

This file contains a list of the package IDs which are patching in a given release.

CAUTION: due to limitations in MSBuild, the format of the PackagesInPatch property is picky.
When adding a new package, make sure the new line ends with a semicolon and starts with a space.
Later on, this will be checked using this condition:

    <IsPackageInThisPatch>$(PackagesInPatch.Contains(' $(PackageId);'))</IsPackageInThisPatch>
-->
<Project>
  <PropertyGroup>
    <MSBuildAllProjects>$(MSBuildAllProjects);$(MSBuildThisFileFullPath)</MSBuildAllProjects>
  </PropertyGroup>

  <PropertyGroup Condition=" '$(VersionPrefix)' == '2.2.1' ">
    <PackagesInPatch>
      Microsoft.AspNetCore.AspNetCoreModule;
      Microsoft.AspNetCore.AspNetCoreModuleV2;
      Microsoft.AspNetCore.Server.IIS;
      Microsoft.AspNetCore.Server.IISIntegration;
      Microsoft.AspNetCore.Server.IntegrationTesting.IIS;
      Microsoft.AspNetCore.Server.Kestrel.Transport.Sockets;
      Microsoft.AspNetCore.WebSockets;
      Microsoft.AspNetCore.Diagnostics.EntityFrameworkCore;
    </PackagesInPatch>
  </PropertyGroup>
  <PropertyGroup Condition=" '$(VersionPrefix)' == '2.2.2' ">
    <PackagesInPatch>
      @aspnet/signalr;
      Microsoft.AspNetCore.AspNetCoreModuleV2;
      Microsoft.AspNetCore.Authentication.Google;
      Microsoft.AspNetCore.AzureAppServicesIntegration;
      Microsoft.AspNetCore.AzureAppServices.HostingStartup;
      Microsoft.AspNetCore.Http;
      Microsoft.AspNetCore.Mvc.Core;
      Microsoft.AspNetCore.Routing;
      Microsoft.AspNetCore.Server.IIS;
      java:signalr;
    </PackagesInPatch>
  </PropertyGroup>
  <PropertyGroup Condition=" '$(VersionPrefix)' == '2.2.4' ">
    <PackagesInPatch>
      @aspnet/signalr;
      Microsoft.AspNetCore.AspNetCoreModuleV2;
    </PackagesInPatch>
  </PropertyGroup>
  <PropertyGroup Condition=" '$(VersionPrefix)' == '2.2.5' ">
    <PackagesInPatch>
      Microsoft.AspNetCore.AspNetCoreModule;
      Microsoft.AspNetCore.AspNetCoreModuleV2;
      Microsoft.AspNetCore.Identity.UI;
      java:signalr;
      Microsoft.AspNetCore.SignalR.Protocols.MessagePack;
      Microsoft.AspNetCore.SignalR.Redis;
      Microsoft.AspNetCore.SignalR.StackExchangeRedis;
      Microsoft.AspNetCore.DataProtection.StackExchangeRedis;
      Microsoft.AspNetCore.Mvc.Core;
      Microsoft.AspNetCore.Mvc.RazorPages;
      Microsoft.AspNetCore.AzureAppServicesIntegration;
      Microsoft.AspNetCore.AzureAppServices.HostingStartup;
      Microsoft.AspNetCore.AzureAppServices.SiteExtension;
    </PackagesInPatch>
  </PropertyGroup>
  <PropertyGroup Condition=" '$(VersionPrefix)' == '2.2.6' ">
    <PackagesInPatch>
      Microsoft.AspNetCore.Mvc.Api.Analyzers;
      Microsoft.AspNetCore.Server.HttpSys;
      Microsoft.AspNetCore.Server.IIS;
    </PackagesInPatch>
  </PropertyGroup>
  <PropertyGroup Condition=" '$(VersionPrefix)' == '2.2.7' ">
    <PackagesInPatch>
      Microsoft.AspNetCore.DataProtection.AzureStorage;
      Microsoft.AspNetCore.Hosting;
      Microsoft.AspNetCore.SpaServices;
    </PackagesInPatch>
  </PropertyGroup>
  <PropertyGroup Condition=" '$(VersionPrefix)' == '2.2.8' ">
    <PackagesInPatch>
      Microsoft.Net.Http.Headers;
      Microsoft.AspNetCore.CookiePolicy;
      Microsoft.AspNetCore.DataProtection.EntityFrameworkCore;
    </PackagesInPatch>
  </PropertyGroup>
<<<<<<< HEAD
  <PropertyGroup Condition=" '$(VersionPrefix)' == '2.2.9' ">
=======
  <PropertyGroup Condition=" '$(VersionPrefix)' == '2.1.15' ">
>>>>>>> 30eec7d2
    <PackagesInPatch>
    </PackagesInPatch>
  </PropertyGroup>
</Project><|MERGE_RESOLUTION|>--- conflicted
+++ resolved
@@ -83,11 +83,7 @@
       Microsoft.AspNetCore.DataProtection.EntityFrameworkCore;
     </PackagesInPatch>
   </PropertyGroup>
-<<<<<<< HEAD
-  <PropertyGroup Condition=" '$(VersionPrefix)' == '2.2.9' ">
-=======
   <PropertyGroup Condition=" '$(VersionPrefix)' == '2.1.15' ">
->>>>>>> 30eec7d2
     <PackagesInPatch>
     </PackagesInPatch>
   </PropertyGroup>
