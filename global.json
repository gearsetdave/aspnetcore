{
  "sdk": {
<<<<<<< HEAD
    "version": "5.0.101"
  },
  "tools": {
    "dotnet": "5.0.101",
    "runtimes": {
      "dotnet/x64": [
        "2.1.23",
        "$(MicrosoftNETCoreAppInternalPackageVersion)"
=======
    "version": "6.0.100-alpha.1.20523.3"
  },
  "tools": {
    "dotnet": "6.0.100-alpha.1.20523.3",
    "runtimes": {
      "dotnet/x64": [
        "2.1.18",
        "$(MicrosoftNETCoreBrowserDebugHostTransportVersion)"
>>>>>>> 7d73bdaf
      ],
      "dotnet/x86": [
        "$(MicrosoftNETCoreBrowserDebugHostTransportVersion)"
      ],
      "aspnetcore/x64": [
        "3.1.10"
      ]
    },
    "Git": "2.22.0",
    "jdk": "11.0.3",
    "vs": {
      "version": "16.5",
      "components": [
        "Microsoft.VisualStudio.Component.VC.ATL",
        "Microsoft.VisualStudio.Component.VC.Tools.x86.x64",
        "Microsoft.VisualStudio.Component.Windows10SDK.17134"
      ]
    },
    "xcopy-msbuild": "16.5.0-alpha"
  },
  "msbuild-sdks": {
    "Yarn.MSBuild": "1.15.2",
    "Microsoft.DotNet.Arcade.Sdk": "6.0.0-beta.20607.11",
    "Microsoft.DotNet.Helix.Sdk": "6.0.0-beta.20607.11"
  }
}<|MERGE_RESOLUTION|>--- conflicted
+++ resolved
@@ -1,24 +1,13 @@
 {
   "sdk": {
-<<<<<<< HEAD
-    "version": "5.0.101"
-  },
-  "tools": {
-    "dotnet": "5.0.101",
-    "runtimes": {
-      "dotnet/x64": [
-        "2.1.23",
-        "$(MicrosoftNETCoreAppInternalPackageVersion)"
-=======
     "version": "6.0.100-alpha.1.20523.3"
   },
   "tools": {
     "dotnet": "6.0.100-alpha.1.20523.3",
     "runtimes": {
       "dotnet/x64": [
-        "2.1.18",
+        "2.1.23",
         "$(MicrosoftNETCoreBrowserDebugHostTransportVersion)"
->>>>>>> 7d73bdaf
       ],
       "dotnet/x86": [
         "$(MicrosoftNETCoreBrowserDebugHostTransportVersion)"
