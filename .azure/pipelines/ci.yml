--- conflicted
+++ resolved
@@ -777,7 +777,6 @@
               HelixApiAccessToken: $(HelixApiAccessToken) # Needed for internal queues
               SYSTEM_ACCESSTOKEN: $(System.AccessToken) # We need to set this env var to publish helix results to Azure Dev Ops
 
-<<<<<<< HEAD
           artifacts:
           - name: Helix_logs
             path: artifacts/log/
@@ -786,26 +785,11 @@
 
     # Source build
     - template: /eng/common/templates/job/source-build.yml
-=======
-  # Source build
-  - template: /eng/common/templates/job/source-build.yml
-    parameters:
-      platform:
-        name: 'Managed'
-        container: 'mcr.microsoft.com/dotnet-buildtools/prereqs:centos-stream8-20220809204800-17a4aab'
-        buildScript: './eng/build.sh $(_PublishArgs) --no-build-repo-tasks $(_InternalRuntimeDownloadArgs)'
-        skipPublishValidation: true
-        timeoutInMinutes: 120
-
-  # Publish to the BAR and perform source indexing. Wait until everything else is done.
-  - ${{ if and(ne(variables['System.TeamProject'], 'public'), notin(variables['Build.Reason'], 'PullRequest')) }}:
-    - template: /eng/common/templates/job/publish-build-assets.yml
->>>>>>> bb01bbf4
       parameters:
         platform:
           name: 'Managed'
           container: 'mcr.microsoft.com/dotnet-buildtools/prereqs:centos-stream8-20220809204800-17a4aab'
-          buildScript: './eng/build.sh $(_PublishArgs) --no-build-repo-tasks'
+          buildScript: './eng/build.sh $(_PublishArgs) --no-build-repo-tasks $(_InternalRuntimeDownloadArgs)'
           skipPublishValidation: true
           timeoutInMinutes: 120
 
