<?xml version="1.0" encoding="utf-8"?>
<package xmlns="http://schemas.microsoft.com/packaging/2011/08/nuspec.xsd">
    <metadata>
        <id>VS.Redist.Common.AspNetCore.TargetingPack.$ARCH$.$MAJOR$.$MINOR$</id>
        <version>1.0.0</version>
        <title>VS.Redist.Common.AspNetCore.TargetingPack.$ARCH$.$MAJOR$.$MINOR$</title>
        <authors>Microsoft</authors>
        <owners>Microsoft</owners>
<<<<<<< HEAD
        <licenseUrl>https://www.microsoft.com/net/dotnet_library_license.htm</licenseUrl>
        <projectUrl>https://github.com/dotnet/aspnetcore</projectUrl>
=======
        <license type="expression">$PackageLicenseExpression$</license>
        <projectUrl>https://github.com/aspnet/aspnetcore</projectUrl>
        <icon>$PackageIcon$</icon>
>>>>>>> 7fc314f7
        <requireLicenseAcceptance>true</requireLicenseAcceptance>
        <description>$MAJOR$.$MINOR$ ASP.NET Core TargetingPack ($ARCH$) Windows Installer MSI as a .nupkg for internal Visual Studio build consumption</description>
        <copyright>© Microsoft Corporation. All rights reserved.</copyright>
    </metadata>
    <files>
        <file src="$ASPNETCORE_RUNTIME_MSI$" />
        <file src="$PackageIconFullPath$" target="$PackageIcon$" />
    </files>
</package><|MERGE_RESOLUTION|>--- conflicted
+++ resolved
@@ -6,14 +6,9 @@
         <title>VS.Redist.Common.AspNetCore.TargetingPack.$ARCH$.$MAJOR$.$MINOR$</title>
         <authors>Microsoft</authors>
         <owners>Microsoft</owners>
-<<<<<<< HEAD
-        <licenseUrl>https://www.microsoft.com/net/dotnet_library_license.htm</licenseUrl>
+        <license type="expression">$PackageLicenseExpression$</license>
         <projectUrl>https://github.com/dotnet/aspnetcore</projectUrl>
-=======
-        <license type="expression">$PackageLicenseExpression$</license>
-        <projectUrl>https://github.com/aspnet/aspnetcore</projectUrl>
         <icon>$PackageIcon$</icon>
->>>>>>> 7fc314f7
         <requireLicenseAcceptance>true</requireLicenseAcceptance>
         <description>$MAJOR$.$MINOR$ ASP.NET Core TargetingPack ($ARCH$) Windows Installer MSI as a .nupkg for internal Visual Studio build consumption</description>
         <copyright>© Microsoft Corporation. All rights reserved.</copyright>
