--- conflicted
+++ resolved
@@ -63,11 +63,7 @@
     }
 
     [Fact]
-<<<<<<< HEAD
     [QuarantinedTest("https://github.com/dotnet/aspnetcore/issues/44185")]
-=======
-    [QuarantinedTest("https://github.com/dotnet/aspnetcore/issues/44017")]
->>>>>>> daab2610
     public async Task ClosingTheBrowserWindow_GracefullyDisconnects_TheCurrentCircuit()
     {
         // Arrange & Act
