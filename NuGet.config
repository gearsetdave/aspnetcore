--- conflicted
+++ resolved
@@ -4,17 +4,8 @@
     <clear />
     <!--Begin: Package sources managed by Dependency Flow automation. Do not edit the sources below.-->
     <!--  Begin: Package sources from dotnet-efcore -->
-<<<<<<< HEAD
-    <add key="darc-int-dotnet-efcore-baac22d" value="https://pkgs.dev.azure.com/dnceng/internal/_packaging/darc-int-dotnet-efcore-baac22d8/nuget/v3/index.json" />
     <!--  End: Package sources from dotnet-efcore -->
     <!--  Begin: Package sources from dotnet-runtime -->
-    <add key="darc-int-dotnet-runtime-d099f07" value="https://pkgs.dev.azure.com/dnceng/internal/_packaging/darc-int-dotnet-runtime-d099f075/nuget/v3/index.json" />
-    <add key="darc-int-dotnet-runtime-d099f07-4" value="https://pkgs.dev.azure.com/dnceng/internal/_packaging/darc-int-dotnet-runtime-d099f075-4/nuget/v3/index.json" />
-    <add key="darc-int-dotnet-runtime-d099f07-3" value="https://pkgs.dev.azure.com/dnceng/internal/_packaging/darc-int-dotnet-runtime-d099f075-3/nuget/v3/index.json" />
-=======
-    <!--  End: Package sources from dotnet-efcore -->
-    <!--  Begin: Package sources from dotnet-runtime -->
->>>>>>> 462405a9
     <!--  End: Package sources from dotnet-runtime -->
     <!--End: Package sources managed by Dependency Flow automation. Do not edit the sources above.-->
     <add key="dotnet-eng" value="https://pkgs.dev.azure.com/dnceng/public/_packaging/dotnet-eng/nuget/v3/index.json" />
@@ -33,17 +24,8 @@
     <clear />
     <!--Begin: Package sources managed by Dependency Flow automation. Do not edit the sources below.-->
     <!--  Begin: Package sources from dotnet-efcore -->
-<<<<<<< HEAD
-    <add key="darc-int-dotnet-efcore-baac22d" value="true" />
     <!--  End: Package sources from dotnet-efcore -->
     <!--  Begin: Package sources from dotnet-runtime -->
-    <add key="darc-int-dotnet-runtime-d099f07-3" value="true" />
-    <add key="darc-int-dotnet-runtime-d099f07-4" value="true" />
-    <add key="darc-int-dotnet-runtime-d099f07" value="true" />
-=======
-    <!--  End: Package sources from dotnet-efcore -->
-    <!--  Begin: Package sources from dotnet-runtime -->
->>>>>>> 462405a9
     <!--  End: Package sources from dotnet-runtime -->
     <!--End: Package sources managed by Dependency Flow automation. Do not edit the sources above.-->
   </disabledPackageSources>
